--- conflicted
+++ resolved
@@ -23,12 +23,9 @@
 import getpass
 import operator
 import itertools
-<<<<<<< HEAD
 import re
 import json
-=======
 import functools
->>>>>>> a4585cb0
 
 import github
 import requests
